--- conflicted
+++ resolved
@@ -115,8 +115,5 @@
 num_images_log: 8 #0 
 pairwise_test_freq: 0 # in epochs
 eval_fraction: 0.25
-<<<<<<< HEAD
-=======
 wandb_log_freq: 10 # in iterations
->>>>>>> 844a6196
 eval_freq: 1 # in epochs